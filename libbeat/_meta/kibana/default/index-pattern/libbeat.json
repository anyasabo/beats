{
<<<<<<< HEAD
  "version": "6.1.0", 
=======
>>>>>>> 10e87a03
  "objects": [
    {
      "attributes": {
        "fieldFormatMap": "{\"@timestamp\":{\"id\":\"date\"}}",
        "fields": "[{\"aggregatable\":true,\"analyzed\":false,\"count\":0,\"doc_values\":true,\"indexed\":true,\"name\":\"beat.name\",\"scripted\":false,\"searchable\":true,\"type\":\"string\"},{\"aggregatable\":true,\"analyzed\":false,\"count\":0,\"doc_values\":true,\"indexed\":true,\"name\":\"beat.hostname\",\"scripted\":false,\"searchable\":true,\"type\":\"string\"},{\"aggregatable\":true,\"analyzed\":false,\"count\":0,\"doc_values\":true,\"indexed\":true,\"name\":\"beat.timezone\",\"scripted\":false,\"searchable\":true,\"type\":\"string\"},{\"aggregatable\":true,\"analyzed\":false,\"count\":0,\"doc_values\":true,\"indexed\":true,\"name\":\"beat.version\",\"scripted\":false,\"searchable\":true,\"type\":\"string\"},{\"aggregatable\":true,\"analyzed\":false,\"count\":0,\"doc_values\":true,\"indexed\":true,\"name\":\"@timestamp\",\"scripted\":false,\"searchable\":true,\"type\":\"date\"},{\"aggregatable\":true,\"analyzed\":false,\"count\":0,\"doc_values\":true,\"indexed\":true,\"name\":\"tags\",\"scripted\":false,\"searchable\":true,\"type\":\"string\"},{\"aggregatable\":true,\"analyzed\":false,\"count\":0,\"doc_values\":true,\"indexed\":true,\"name\":\"fields\",\"scripted\":false,\"searchable\":true},{\"aggregatable\":false,\"analyzed\":false,\"count\":0,\"doc_values\":true,\"indexed\":true,\"name\":\"error.message\",\"scripted\":false,\"searchable\":true,\"type\":\"string\"},{\"aggregatable\":true,\"analyzed\":false,\"count\":0,\"doc_values\":true,\"indexed\":true,\"name\":\"error.code\",\"scripted\":false,\"searchable\":true,\"type\":\"number\"},{\"aggregatable\":true,\"analyzed\":false,\"count\":0,\"doc_values\":true,\"indexed\":true,\"name\":\"error.type\",\"scripted\":false,\"searchable\":true,\"type\":\"string\"},{\"aggregatable\":true,\"analyzed\":false,\"count\":0,\"doc_values\":true,\"indexed\":true,\"name\":\"meta.cloud.provider\",\"scripted\":false,\"searchable\":true,\"type\":\"string\"},{\"aggregatable\":true,\"analyzed\":false,\"count\":0,\"doc_values\":true,\"indexed\":true,\"name\":\"meta.cloud.instance_id\",\"scripted\":false,\"searchable\":true,\"type\":\"string\"},{\"aggregatable\":true,\"analyzed\":false,\"count\":0,\"doc_values\":true,\"indexed\":true,\"name\":\"meta.cloud.instance_name\",\"scripted\":false,\"searchable\":true,\"type\":\"string\"},{\"aggregatable\":true,\"analyzed\":false,\"count\":0,\"doc_values\":true,\"indexed\":true,\"name\":\"meta.cloud.machine_type\",\"scripted\":false,\"searchable\":true,\"type\":\"string\"},{\"aggregatable\":true,\"analyzed\":false,\"count\":0,\"doc_values\":true,\"indexed\":true,\"name\":\"meta.cloud.availability_zone\",\"scripted\":false,\"searchable\":true,\"type\":\"string\"},{\"aggregatable\":true,\"analyzed\":false,\"count\":0,\"doc_values\":true,\"indexed\":true,\"name\":\"meta.cloud.project_id\",\"scripted\":false,\"searchable\":true,\"type\":\"string\"},{\"aggregatable\":true,\"analyzed\":false,\"count\":0,\"doc_values\":true,\"indexed\":true,\"name\":\"meta.cloud.region\",\"scripted\":false,\"searchable\":true,\"type\":\"string\"},{\"aggregatable\":true,\"analyzed\":false,\"count\":0,\"doc_values\":true,\"indexed\":true,\"name\":\"docker.container.id\",\"scripted\":false,\"searchable\":true,\"type\":\"string\"},{\"aggregatable\":true,\"analyzed\":false,\"count\":0,\"doc_values\":true,\"indexed\":true,\"name\":\"docker.container.image\",\"scripted\":false,\"searchable\":true,\"type\":\"string\"},{\"aggregatable\":true,\"analyzed\":false,\"count\":0,\"doc_values\":true,\"indexed\":true,\"name\":\"docker.container.name\",\"scripted\":false,\"searchable\":true,\"type\":\"string\"},{\"aggregatable\":true,\"analyzed\":false,\"count\":0,\"doc_values\":true,\"indexed\":true,\"name\":\"docker.container.labels\",\"scripted\":false,\"searchable\":true},{\"aggregatable\":true,\"analyzed\":false,\"count\":0,\"doc_values\":true,\"indexed\":true,\"name\":\"kubernetes.pod.name\",\"scripted\":false,\"searchable\":true,\"type\":\"string\"},{\"aggregatable\":true,\"analyzed\":false,\"count\":0,\"doc_values\":true,\"indexed\":true,\"name\":\"kubernetes.namespace\",\"scripted\":false,\"searchable\":true,\"type\":\"string\"},{\"aggregatable\":true,\"analyzed\":false,\"count\":0,\"doc_values\":true,\"indexed\":true,\"name\":\"kubernetes.labels\",\"scripted\":false,\"searchable\":true},{\"aggregatable\":true,\"analyzed\":false,\"count\":0,\"doc_values\":true,\"indexed\":true,\"name\":\"kubernetes.annotations\",\"scripted\":false,\"searchable\":true},{\"aggregatable\":true,\"analyzed\":false,\"count\":0,\"doc_values\":true,\"indexed\":true,\"name\":\"kubernetes.container.name\",\"scripted\":false,\"searchable\":true,\"type\":\"string\"},{\"aggregatable\":true,\"analyzed\":false,\"count\":0,\"doc_values\":true,\"indexed\":true,\"name\":\"kubernetes.container.image\",\"scripted\":false,\"searchable\":true,\"type\":\"string\"},{\"aggregatable\":false,\"analyzed\":false,\"count\":0,\"doc_values\":false,\"indexed\":false,\"name\":\"_id\",\"scripted\":false,\"searchable\":false,\"type\":\"string\"},{\"aggregatable\":true,\"analyzed\":false,\"count\":0,\"doc_values\":false,\"indexed\":false,\"name\":\"_type\",\"scripted\":false,\"searchable\":true,\"type\":\"string\"},{\"aggregatable\":false,\"analyzed\":false,\"count\":0,\"doc_values\":false,\"indexed\":false,\"name\":\"_index\",\"scripted\":false,\"searchable\":false,\"type\":\"string\"},{\"aggregatable\":false,\"analyzed\":false,\"count\":0,\"doc_values\":false,\"indexed\":false,\"name\":\"_score\",\"scripted\":false,\"searchable\":false,\"type\":\"number\"}]",
        "timeFieldName": "@timestamp",
        "title": "libbeat-*"
      },
      "id": "libbeat-*",
      "type": "index-pattern",
      "version": 1
    }
  ],
  "version": "7.0.0-alpha1"
}<|MERGE_RESOLUTION|>--- conflicted
+++ resolved
@@ -1,8 +1,4 @@
 {
-<<<<<<< HEAD
-  "version": "6.1.0", 
-=======
->>>>>>> 10e87a03
   "objects": [
     {
       "attributes": {
@@ -16,5 +12,5 @@
       "version": 1
     }
   ],
-  "version": "7.0.0-alpha1"
+  "version": "6.1.0"
 }